# Copyright (c) 2021, NVIDIA CORPORATION.  All rights reserved.
#
# Licensed under the Apache License, Version 2.0 (the "License");
# you may not use this file except in compliance with the License.
# You may obtain a copy of the License at
#
#     http://www.apache.org/licenses/LICENSE-2.0
#
# Unless required by applicable law or agreed to in writing, software
# distributed under the License is distributed on an "AS IS" BASIS,
# WITHOUT WARRANTIES OR CONDITIONS OF ANY KIND, either express or implied.
# See the License for the specific language governing permissions and
# limitations under the License.

from contextlib import contextmanager

import torch

from nemo.utils import logging

try:
    import amp_C
    from apex.multi_tensor_apply import multi_tensor_applier
<<<<<<< HEAD
    import amp_C
=======
    from apex.transformer.parallel_state import get_data_parallel_group, get_data_parallel_world_size
    from apex.transformer.tensor_parallel import copy_tensor_model_parallel_attributes
>>>>>>> 003ef788

    HAVE_APEX = True

except (ImportError, ModuleNotFoundError):

    HAVE_APEX = False

try:
    from megatron.core.parallel_state import get_data_parallel_world_size, get_data_parallel_group
    from megatron.core.tensor_parallel import copy_tensor_model_parallel_attributes

    HAVE_MEGATRON_CORE = True

except (ImportError, ModuleNotFoundError):

    HAVE_MEGATRON_CORE = False


def _zero_grad_group_helper(group, set_to_none):
    """Zero out the gradient for a group of parameters.
    Note: copied from torch.optim.optimizer."""
    for param in group:
        if param.grad is not None:
            if set_to_none:
                param.grad = None
            else:
                if param.grad.grad_fn is not None:
                    param.grad.detach_()
                else:
                    param.grad.requires_grad_(False)
                param.grad.zero_()


def _multi_tensor_copy_this_to_that(this, that, overflow_buf):
    """Use multi-tensor-applier to copy values from one list to another.
    We don't have a blfoat16 implementation so for now if the overflow_buf
    is not provided, we default back to simple loop copy to be compatible
    with bfloat16."""
    if overflow_buf:
        # Scaling with factor `1.0` is equivalent to copy.
        multi_tensor_applier(amp_C.multi_tensor_scale, overflow_buf, [this, that], 1.0)
    else:
        # FIXME: use multi-tensor applier for bf16
        for this_, that_ in zip(this, that):
            that_.copy_(this_)


class GradBucket(object):
    """
    Persistent buffer for main gradients that remains allocated between training iterations
    """

    def __init__(self, numel, chunk_size_mb):
        if not HAVE_APEX:
            raise ImportError(
                "Apex was not found. Please see the NeMo README for installation instructions: https://github.com/NVIDIA/NeMo#megatron-gpt."
            )

        if not HAVE_MEGATRON_CORE:
            raise ImportError(
                "megatron-core was not found. Please see the NeMo README for installation instructions: https://github.com/NVIDIA/NeMo#megatron-gpt."
            )

        self.numel = numel
        self.data = torch.zeros(self.numel, dtype=torch.float, device=torch.cuda.current_device(), requires_grad=False)

        self.chunk_size_mb = chunk_size_mb
        if self.chunk_size_mb > 0:
            chunk_size_bytes = chunk_size_mb * 1024 * 1024
            self.chunk_size_numel = chunk_size_bytes // 4
            self.num_chunks = self.numel // self.chunk_size_numel
            self.numel_per_chunk = [self.chunk_size_numel] * self.num_chunks
            if self.numel % self.chunk_size_numel != 0:
                self.num_chunks += 1
                self.numel_per_chunk.append(self.numel % self.chunk_size_numel)

            self.start_index_per_chunk = torch.cumsum(torch.tensor([0] + self.numel_per_chunk[:-1]), dim=0)
            self.current_chunk = 0
            self.computed_numel_per_chunk = [0] * self.num_chunks

    def zero(self):
        """Reset the buffer to zero."""
        self.data.zero_()

    def allreduce_buffer(self):
        """Synchronous buffer data allreduce """
        self.data.div_(get_data_parallel_world_size())
        torch.distributed.all_reduce(self.data, group=get_data_parallel_group())

    def get(self, shape, start_index):
        """Return a tensor with the input `shape` as a view into the
        1-D data starting at `start_index`."""
        end_index = start_index + shape.numel()
        assert end_index <= self.numel, 'requested tensor is out of the buffer range.'
        buffer_tensor = self.data[start_index:end_index]
        buffer_tensor = buffer_tensor.view(shape)

        grad_chunk_info = None
        if self.chunk_size_mb > 0:
            grad_chunk_info = {}
            chunk = start_index // self.chunk_size_numel
            chunk_start_index = self.start_index_per_chunk[chunk]
            chunk_end_index = chunk_start_index + self.numel_per_chunk[chunk]
            grad_chunk_info[chunk] = min(chunk_end_index, end_index) - start_index
            while chunk_end_index < end_index:
                chunk += 1
                chunk_start_index = self.start_index_per_chunk[chunk]
                chunk_end_index = chunk_start_index + self.numel_per_chunk[chunk]
                grad_chunk_info[chunk] = min(chunk_end_index, end_index) - chunk_start_index

        return buffer_tensor, grad_chunk_info

    def update_chunk_info(self, grad_chunk_info):
        for chunk in grad_chunk_info.keys():
            self.computed_numel_per_chunk[chunk] += grad_chunk_info[chunk]

    def get_allreduce_tensor(self):
        if self.computed_numel_per_chunk[self.current_chunk] == self.numel_per_chunk[self.current_chunk]:
            chunk_start_index = self.start_index_per_chunk[self.current_chunk]
            chunk_end_index = chunk_start_index + self.numel_per_chunk[self.current_chunk]
            allreduce_tensor = self.data[chunk_start_index:chunk_end_index]

            self.computed_numel_per_chunk[self.current_chunk] = 0
            self.current_chunk += 1
            if self.current_chunk == self.num_chunks:
                self.current_chunk = 0

            return allreduce_tensor

        return None


class MainParamsOptimizerWrapper(torch.optim.Optimizer):
    """
    Float16 optimizer wrapper for half precision (fp16 and bf16) data types.
    This optimizer wrapper holds main parameters and gradients in fp32 to support
    stable convergence.

    Arguments:
        optimizer: base optimizer such as Adam or SGD.
        fp32_grad_accum: to enable the use of fp32 in gradient accumulation and allreduce.
        contiguous_grad_bucket: to enable allocating the master gradients in the 
            contiguous memory space to reduce memory fragmentation.
        async_grad_allreduce: enable asynchronous gradient allreduce that is executed
            along with the training step backprop.
    """

    def __init__(
        self,
        optimizer,
        fp32_grad_accum=False,
        contiguous_grad_bucket=False,
        async_grad_allreduce=False,
        grad_div_ar_fusion=True,
        grad_allreduce_chunk_size_mb=0,
    ):
        if not HAVE_APEX:
            raise ImportError(
                "Apex was not found. Please see the NeMo README for installation instructions: https://github.com/NVIDIA/NeMo#megatron-gpt."
            )

        if not HAVE_MEGATRON_CORE:
            raise ImportError(
                "megatron-core was not found. Please see the NeMo README for installation instructions: https://github.com/NVIDIA/NeMo#megatron-gpt."
            )

        self.optimizer = optimizer
        assert self.optimizer, 'no optimizer is provided.'
        if contiguous_grad_bucket:
            assert fp32_grad_accum, 'contiguous gradient buffer assumes using fp32 grad.'
        if async_grad_allreduce:
            assert fp32_grad_accum, (
                'async allreduce applies to master gradients only, '
                'which is supposed to be accumulated after grad op.'
            )
            assert contiguous_grad_bucket, (
                'currently async_grad_allreduce is supported only ' 'with contiguous_grad_bucket.'
            )

        self._fp32_grad_accum = fp32_grad_accum
        self._contiguous_grad_bucket = contiguous_grad_bucket

        # used with tensor parallel only (no pipeline parallelism)
        # be careful, weight update cannot start until all async grad AR works are done
        self._async_grad_allreduce = async_grad_allreduce and get_data_parallel_world_size() > 1
        self._grad_divisor = 1 / get_data_parallel_world_size()

        if self._async_grad_allreduce:
            # use @no_sync to disable backward grad sync during gradient accumulation
            self._require_backward_grad_sync = True
            self._grad_div_ar_fusion = grad_div_ar_fusion
            self._grad_allreduce_chunk_size_mb = grad_allreduce_chunk_size_mb
        else:
            self._require_backward_grad_sync = False
            self._grad_div_ar_fusion = False
            self._grad_allreduce_chunk_size_mb = 0

        # Dummy tensor needed for apex multi-apply tensor.
        self._dummy_overflow_buf = None

        # Create persistent buffers for main gradients in contiguous memory space
        # - Chunked element-wise and allreduce ops without creating a temporary buffer for merged operation
        # - Low memory fragmentation
        self._main_grad_buffers = None
        if self._contiguous_grad_bucket:
            self._main_grad_buffers = {}
            # get the size of buffers
            num_elements = {}
            for i, param_group in enumerate(self.optimizer.param_groups):
                for param in param_group['params']:
                    if param.requires_grad:
                        num_elements[i] = num_elements.get(i, 0) + param.data.nelement()

                # Allocate gradient memory buffers for each data type
                if any(param.requires_grad for param in param_group['params']):
                    self._main_grad_buffers[i] = GradBucket(num_elements[i], self._grad_allreduce_chunk_size_mb)

        # Three groups of parameters:
        self.float16_groups = []  # original float16 parameters
        self.fp32_from_float16_groups = []  # fp32 copy of float16 parameters
        self.fp32_from_fp32_groups = []  # original fp32 parameters

        # gradient function hooks
        if self._fp32_grad_accum:
            self.grad_accs = []

        # For all the groups in the original optimizer:
        for i, param_group in enumerate(self.optimizer.param_groups):
            float16_params_this_group = []
            fp32_params_this_group = []
            fp32_from_float16_params_this_group = []
            # For all the parameters in this group:
            for j, param in enumerate(param_group['params']):
                if param.requires_grad:
                    # float16 params:
                    if param.type() in ['torch.cuda.HalfTensor', 'torch.cuda.BFloat16Tensor']:
                        float16_params_this_group.append(param)

                        # Allocate the main parameter
                        main_param = param.detach().clone().float()

                        # Copy tensor model parallel attributes.
                        copy_tensor_model_parallel_attributes(main_param, param)
                        if hasattr(param, 'shared'):
                            main_param.shared = param.shared

                        # Assign the grad buffer offset to main parameters
                        if self._contiguous_grad_bucket:
                            num_elements[i] -= param.data.nelement()
                            main_param.grad, grad_chunk_info = self._main_grad_buffers[i].get(
                                param.data.shape, num_elements[i]
                            )
                            # Add a pointer to main_grad in model param for first-last stage embedding param reduction
                            param.main_grad = main_param.grad

                        # Replace the optimizer params with the new fp32 copy.
                        param_group['params'][j] = main_param
                        fp32_from_float16_params_this_group.append(main_param)
                        # Reset existing state dict key to the new main param.
                        if param in self.optimizer.state:
                            self.optimizer.state[main_param] = self.optimizer.state.pop(param)
                    # fp32 params.
                    elif param.type() == 'torch.cuda.FloatTensor':
                        fp32_params_this_group.append(param)
                        param_group['params'][j] = param

                    else:
                        raise TypeError(
                            'Wrapped parameters must be one of '
                            'torch.cuda.FloatTensor,  '
                            'torch.cuda.HalfTensor, or '
                            'torch.cuda.BFloat16Tensor. '
                            'Received {}'.format(param.type())
                        )

                # Add gradient accumulation hook for fp32 grad accumulation
                if self._fp32_grad_accum and param.requires_grad:
                    # Expand so we get access to grad_fn
                    param_tmp = param.expand_as(param)
                    # Get the gradient accumulator function.
                    grad_acc = param_tmp.grad_fn.next_functions[0][0]
                    grad_acc.register_hook(self._make_param_hook(param, main_param, i, grad_chunk_info))
                    self.grad_accs.append(grad_acc)

            self.float16_groups.append(float16_params_this_group)
            self.fp32_from_float16_groups.append(fp32_from_float16_params_this_group)
            self.fp32_from_fp32_groups.append(fp32_params_this_group)

        # Leverage state_dict() and load_state_dict() to
        # recast preexisting per-param state tensors
        self.optimizer.load_state_dict(self.optimizer.state_dict())

    def _make_param_hook(self, param, main_param, i, grad_chunk_info):
        """Create the grad accumulation and all-reduce hook for backprop."""
        # Hook used for back-prop.
        def param_hook(*unused):
            # Accumulates gradients on main gradients
            if param.grad is not None:
                if main_param.grad is None:
                    main_param.grad = param.grad.float()
                else:
                    main_param.grad.add_(param.grad.data)
                # Deallocate grad memory.
                param.grad = None

            # Asynchronous gradients allreduce accross data_parallel ranks
            if self._require_backward_grad_sync:
                if self._grad_allreduce_chunk_size_mb > 0:
                    self._main_grad_buffers[i].update_chunk_info(grad_chunk_info)
                    while True:
                        allreduce_tensor = self._main_grad_buffers[i].get_allreduce_tensor()
                        if allreduce_tensor is None:
                            break
                        if self._grad_div_ar_fusion:
                            torch.distributed.all_reduce(
                                allreduce_tensor,
                                group=get_data_parallel_group(),
                                async_op=True,
                                op=torch.distributed._make_nccl_premul_sum(self._grad_divisor),
                            )
                        else:
                            allreduce_tensor.div_(get_data_parallel_world_size())
                            torch.distributed.all_reduce(
                                allreduce_tensor, group=get_data_parallel_group(), async_op=True,
                            )
                else:
                    if self._grad_div_ar_fusion:
                        torch.distributed.all_reduce(
                            main_param.grad,
                            group=get_data_parallel_group(),
                            async_op=True,
                            op=torch.distributed._make_nccl_premul_sum(self._grad_divisor),
                        )
                    else:
                        main_param.grad.div_(get_data_parallel_world_size())
                        torch.distributed.all_reduce(
                            main_param.grad, group=get_data_parallel_group(), async_op=True,
                        )

        return param_hook

    def zero_grad(self, set_to_none=True):
        """We only need to zero the model related parameters, i.e.,
        float16_groups & fp32_from_fp32_groups. We additionally zero
        fp32_from_float16_groups as a memory optimization to reduce
        fragmentation; in the case of set_to_none==True, the space
        used by this field can be safely deallocated at this point."""
        for group in self.float16_groups:
            _zero_grad_group_helper(group, set_to_none)
        if self._contiguous_grad_bucket:
            for i in self._main_grad_buffers:
                self._main_grad_buffers[i].zero()
        else:
            for group in self.fp32_from_float16_groups:
                _zero_grad_group_helper(group, set_to_none)
        for group in self.fp32_from_fp32_groups:
            _zero_grad_group_helper(group, set_to_none)

    def copy_model_grads_to_main_grads(self):
        # This only needs to be done for the float16 group.
        for model_group, main_group in zip(self.float16_groups, self.fp32_from_float16_groups):
            for model_param, main_param in zip(model_group, main_group):
                if model_param.grad is not None:
                    main_param.grad = model_param.grad.float()

                # Safe to deallocate model's grad after copying.
                # (If using contiguous buffers, main_grad's memory should
                # persist and therefore should not be deallocated.)
                model_param.grad = None

    def _get_model_and_main_params_data_float16(self):
        model_data = []
        main_data = []
        half_dtype = None
        for model_group, main_group in zip(self.float16_groups, self.fp32_from_float16_groups):
            for model_param, main_param in zip(model_group, main_group):
                if half_dtype is None:
                    half_dtype = model_param.data.dtype
                model_data.append(model_param.data)
                main_data.append(main_param.data)
        return model_data, main_data, half_dtype

    def _set_overflow_buffer(self, half_dtype):
        if half_dtype == torch.float16:
            if self._dummy_overflow_buf is None:
                self._dummy_overflow_buf = torch.cuda.IntTensor([0])
            else:
                self._dummy_overflow_buf.fill_(0)

    def _copy_main_params_to_model_params(self):
        # Only needed for the float16 params.
        model_data, main_data, half_dtype = self._get_model_and_main_params_data_float16()
        self._set_overflow_buffer(half_dtype)
        _multi_tensor_copy_this_to_that(this=main_data, that=model_data, overflow_buf=self._dummy_overflow_buf)

    def _copy_model_params_to_main_params(self):
        # Only needed for the float16 params.
        model_data, main_data, half_dtype = self._get_model_and_main_params_data_float16()
        self._set_overflow_buffer(half_dtype)
        _multi_tensor_copy_this_to_that(this=model_data, that=main_data, overflow_buf=self._dummy_overflow_buf)

    def reload_model_params(self):
        self._copy_model_params_to_main_params()

    @torch.no_grad()
    def step(self, **kwargs):
        # while async grad allreduce is enabled, bprop will keep moving forward without waiting for
        # the finish of async grad AR works. Hence, to guarantee the correctness of grads reduction,
        # we cannot start weight update until all async grad AR works are done.
        if self._async_grad_allreduce:
            torch.cuda.synchronize()

        # Step the optimizer.
        self.optimizer.step(closure=None, **kwargs)

        # Update params from main params.
        with torch.no_grad():
            self._copy_main_params_to_model_params()

        # Successful update.
        return True

    def state_dict(self):
        state_dict = {}
        state_dict['optimizer'] = self.optimizer.state_dict()
        state_dict['fp32_from_fp16_params'] = self.fp32_from_float16_groups
        return state_dict

    def load_state_dict(self, state_dict):
        # Optimizer.
        optimizer_key = 'optimizer'
        if optimizer_key not in state_dict:
            optimizer_key = 'optimizer_state_dict'
            logging.info('***WARNING*** loading optimizer from ' 'an old checkpoint ...')
        self.optimizer.load_state_dict(state_dict[optimizer_key])

        # Copy data for the main params.
        fp32_from_float16_params_key = 'fp32_from_fp16_params'
        if fp32_from_float16_params_key not in state_dict:
            fp32_from_float16_params_key = 'fp32_from_fp16'
        for current_group, saved_group in zip(self.fp32_from_float16_groups, state_dict[fp32_from_float16_params_key]):
            for current_param, saved_param in zip(current_group, saved_group):
                current_param.data.copy_(saved_param.data)

    def allreduce_main_grads(self):
        for i in self._main_grad_buffers:
            self._main_grad_buffers[i].allreduce_buffer()

    @contextmanager
    def no_sync(self):
        """ A context manager to disable gradient synchronizations across
        data-parallel ranks."""
        old_require_backward_grad_sync = self._require_backward_grad_sync
        self._require_backward_grad_sync = False
        try:
            yield
        finally:
            self._require_backward_grad_sync = old_require_backward_grad_sync

    @property
    def async_master_grads_allreudce(self):
        return self._async_grad_allreduce

    @property
    def fp32_grad_accumulation(self):
        return self._fp32_grad_accum

    def get_parameters(self):
        params = []
        for param_group in self.optimizer.param_groups:
            for param in param_group['params']:
                params.append(param)
        return params

    # Promote state so it can be retrieved or set via
    # "optimizer_instance.state"
    def _get_state(self):
        if hasattr(self, 'optimizer'):
            return self.optimizer.state
        else:
            return []

    def _set_state(self, value):
        self.optimizer.state = value

    state = property(_get_state, _set_state)

    # Promote param_groups so it can be retrieved or set via
    # "optimizer_instance.param_groups"
    # (for example, to adjust the learning rate)
    def _get_param_groups(self):
        if hasattr(self, 'optimizer'):
            return self.optimizer.param_groups
        else:
            return []

    def _set_param_groups(self, value):
        self.optimizer.param_groups = value

    param_groups = property(_get_param_groups, _set_param_groups)

    # Promote defaults so it can be retrieved or set via
    # "optimizer_instance.defaults
    def _get_defaults(self):
        if hasattr(self, 'optimizer'):
            return self.optimizer.defaults
        else:
            return []

    def _set_defaults(self, value):
        self.optimizer.defaults = value

    defaults = property(_get_defaults, _set_defaults)<|MERGE_RESOLUTION|>--- conflicted
+++ resolved
@@ -21,12 +21,6 @@
 try:
     import amp_C
     from apex.multi_tensor_apply import multi_tensor_applier
-<<<<<<< HEAD
-    import amp_C
-=======
-    from apex.transformer.parallel_state import get_data_parallel_group, get_data_parallel_world_size
-    from apex.transformer.tensor_parallel import copy_tensor_model_parallel_attributes
->>>>>>> 003ef788
 
     HAVE_APEX = True
 
