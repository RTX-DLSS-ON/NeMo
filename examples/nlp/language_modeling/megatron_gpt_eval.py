--- conflicted
+++ resolved
@@ -261,17 +261,12 @@
                 pipeline_model_parallel_size_=cfg.pipeline_model_parallel_size,
                 pipeline_model_parallel_split_rank_=cfg.pipeline_model_parallel_split_rank,
             )
-<<<<<<< HEAD
-        checkpoint_path = inject_model_parallel_rank(os.path.join(cfg.checkpoint_dir, cfg.checkpoint_name))
-        model = model_class.load_from_checkpoint(checkpoint_path, hparams_file=cfg.hparams_file, trainer=trainer)
-=======
         checkpoint_path = os.path.join(cfg.checkpoint_dir, cfg.checkpoint_name)
         # checkpoint_path is a dir in case of distributed checkpointing
         if not os.path.isdir(checkpoint_path):
             # legacy checkpoint needs model parallel rank injection
             checkpoint_path = inject_model_parallel_rank(os.path.join(cfg.checkpoint_dir, cfg.checkpoint_name))
         model = MegatronGPTModel.load_from_checkpoint(checkpoint_path, hparams_file=cfg.hparams_file, trainer=trainer)
->>>>>>> 33f5b9f9
     else:
         raise ValueError("need at least a nemo file or checkpoint dir")
 
